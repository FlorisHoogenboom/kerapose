# We use None to indicate the layers of the heatmap.
ELEMENTS = ["nose", "neck", "Rsho", "Relb", "Rwri", "Lsho", "Lelb",
            "Lwri", "Rhip", "Rkne", "Rank", "Lhip", "Lkne", "Lank",
            "Leye", "Reye", "Lear", "Rear", None]

# Map id to element name
ELEMENTS_MAP = dict(enumerate(ELEMENTS))

LINKS = [(1, 8), (11, 12), (8, 9), (9, 10), (12, 13), (1, 0),
         (1, 2), (1, 5), (2, 3), (3, 4), (5, 6), (6, 7), (14, 16),
         (0, 15), (2, 16), (15, 17), (5, 17), (1, 11), (0, 14)]

# Confidence threshold for determination whether maximum on heat map constitutes a joint
JOINT_CONFIDENCE_THRESHOLD = .1

NETWORK_N_STAGES = 6
NETWORK_N_OUTPUT_HM_BRANCH = 19
NETWORK_N_OUTPUT_PAF_BRANCH = 38

PREDICT_STACK_SIZES = [184, 276, 368]
<<<<<<< HEAD
POSTPROCESS_INPUT_SIZE = 368
=======
POSTPROCESS_INPUT_SIZE = 368

FFMPEG_PIX_FMT = 'yuv420p'
>>>>>>> 6c3dcf50
<|MERGE_RESOLUTION|>--- conflicted
+++ resolved
@@ -18,10 +18,6 @@
 NETWORK_N_OUTPUT_PAF_BRANCH = 38
 
 PREDICT_STACK_SIZES = [184, 276, 368]
-<<<<<<< HEAD
-POSTPROCESS_INPUT_SIZE = 368
-=======
 POSTPROCESS_INPUT_SIZE = 368
 
-FFMPEG_PIX_FMT = 'yuv420p'
->>>>>>> 6c3dcf50
+FFMPEG_PIX_FMT = 'yuv420p'