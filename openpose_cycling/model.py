--- conflicted
+++ resolved
@@ -217,7 +217,6 @@
 
     def predict_from_image(self, images):
         """
-<<<<<<< HEAD
         Creates a prediction for the joints per person for a single image or a batch of
         images.
 
@@ -251,8 +250,6 @@
 
     def predict_paf_and_heatmap(self, images):
         """
-=======
->>>>>>> 601077c7
         Creates a PAF and Heatmap prediction from a batch of images by applying the pose
         estimation network on multiple scales and averaging the results.
 
@@ -276,20 +273,12 @@
         )
 
         added_heatmaps = np.zeros(
-<<<<<<< HEAD
-            images.shape[0:1] + (output_w, output_h) + (c.NETWORK_N_OUTPUT_HM_BRANCH,)
-        )
-        added_pafs = np.zeros(
-            images.shape[0:1] + (output_w, output_h) + (c.NETWORK_N_OUTPUT_PAF_BRANCH,)
-        )
-=======
             (images.shape[0], output_w, output_h, c.NETWORK_N_OUTPUT_HM_BRANCH)
         )
         added_pafs = np.zeros(
             (images.shape[0], output_w, output_h, c.NETWORK_N_OUTPUT_PAF_BRANCH)
         )
 
->>>>>>> 601077c7
 
         for max_size in c.PREDICT_STACK_SIZES:
             resized_images = utils.resize_batch(max_size, images)
